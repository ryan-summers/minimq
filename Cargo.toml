[package]
name = "minimq"
version = "0.1.0"
authors = ["Ryan Summers <ryan.summers@vertigo-designs.com>", "Max Rottenkolber <max@mr.gy>"]
edition = "2018"

description = "A minimal MQTT5 client designed for no_std platforms"
homepage = "https://github.com/quartiq/minimq"
repository = "https://github.com/quartiq/minimq"
documentation = "https://docs.rs//minimq"

readme = "README.md"
categories = ["embedded", "no-std", "database", "encoding"]
keywords = ["mqtt", "embedded", "client"]
license = "MIT"

[dependencies]
bit_field = "0.10.0"
enum-iterator = "0.6.0"
nb = "0.1.2"
heapless = "0.5.5"
generic-array = "0.14.3"
<<<<<<< HEAD
log = "0.4"
embedded-time = "0.9.1"
=======
log = {version = "0.4", optional = true}

[features]
logging = ["log"]
>>>>>>> ed259f27

[dev-dependencies]
env_logger = "0.7"

[dependencies.embedded-nal]
git = "https://github.com/thejpster/embedded-nal"<|MERGE_RESOLUTION|>--- conflicted
+++ resolved
@@ -20,15 +20,11 @@
 nb = "0.1.2"
 heapless = "0.5.5"
 generic-array = "0.14.3"
-<<<<<<< HEAD
-log = "0.4"
 embedded-time = "0.9.1"
-=======
 log = {version = "0.4", optional = true}
 
 [features]
 logging = ["log"]
->>>>>>> ed259f27
 
 [dev-dependencies]
 env_logger = "0.7"
